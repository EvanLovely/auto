import { ReposCreateReleaseResponse, Response } from '@octokit/rest';
import dotenv from 'dotenv';
import envCi from 'env-ci';
import fs from 'fs';
import path from 'path';
import { eq, gt, inc, parse, ReleaseType } from 'semver';
import {
  AsyncParallelHook,
  AsyncSeriesBailHook,
  SyncHook,
  SyncWaterfallHook
} from 'tapable';

import {
  ApiOptions,
  ICanaryOptions,
  IChangelogOptions,
  ICommentOptions,
  ICreateLabelsOptions,
  IInitOptions,
  ILabelOptions,
  IPRCheckOptions,
  IPRStatusOptions,
  IReleaseOptions,
  IShipItOptions
} from './auto-args';

import Changelog from './changelog';
import Config from './config';
import Git, { IGitOptions, IPRInfo } from './git';
import init from './init';
import LogParse, { IExtendedCommit } from './log-parse';
import Release, {
  getVersionMap,
  IAutoConfig,
  ILabelDefinitionMap,
  VersionLabel
} from './release';
import SEMVER, { calculateSemVerBump } from './semver';
import execPromise from './utils/exec-promise';
import loadPlugin, { IPlugin } from './utils/load-plugins';
import createLog, { ILogger } from './utils/logger';
import { makeHooks } from './utils/make-hooks';

const env = envCi();

interface IAuthor {
  name?: string;
  email?: string;
}

interface IRepository {
  owner?: string;
  repo?: string;
  token?: string;
}

export interface IAutoHooks {
  modifyConfig: SyncWaterfallHook<[IAutoConfig]>;
  beforeRun: SyncHook<[IAutoConfig]>;
  beforeShipIt: SyncHook<[]>;
  afterShipIt: AsyncParallelHook<[string | undefined, IExtendedCommit[]]>;
  afterRelease: AsyncParallelHook<
    [
      {
        lastRelease: string;
        newVersion?: string;
        commits: IExtendedCommit[];
        releaseNotes: string;
        response?: Response<ReposCreateReleaseResponse>;
      }
    ]
  >;
  getAuthor: AsyncSeriesBailHook<[], IAuthor | void>;
  getPreviousVersion: AsyncSeriesBailHook<
    [(release: string) => string],
    string
  >;
  getRepository: AsyncSeriesBailHook<[], IRepository | void>;
  onCreateRelease: SyncHook<[Release]>;
  onCreateLogParse: SyncHook<[LogParse]>;
  onCreateChangelog: SyncHook<[Changelog, SEMVER | undefined]>;
  version: AsyncParallelHook<[SEMVER]>;
  afterVersion: AsyncParallelHook<[]>;
  publish: AsyncParallelHook<[SEMVER]>;
  canary: AsyncSeriesBailHook<[SEMVER, string], string | { error: string }>;
  afterPublish: AsyncParallelHook<[]>;
}

const loadEnv = () => {
  const envFile = path.resolve(process.cwd(), '.env');

  if (!fs.existsSync(envFile)) {
    return;
  }

  const envConfig = dotenv.parse(fs.readFileSync(envFile));

  Object.entries(envConfig).forEach(([key, value]) => {
    process.env[key] = value;
  });
};

export default class Auto {
  hooks: IAutoHooks;
  logger: ILogger;
  options: ApiOptions;
  baseBranch: string;
  config?: IAutoConfig;

  release?: Release;
  git?: Git;
  labels?: ILabelDefinitionMap;
  semVerLabels?: Map<VersionLabel, string>;

  private versionBump?: SEMVER;

  constructor(options: ApiOptions = {}) {
    this.options = options;
    this.baseBranch = options.baseBranch || 'master';
    this.logger = createLog(
      options.veryVerbose
        ? 'veryVerbose'
        : options.verbose
        ? 'verbose'
        : undefined
    );
    this.hooks = makeHooks();

    this.hooks.onCreateRelease.tap('Link onCreateChangelog', release => {
      release.hooks.onCreateChangelog.tap(
        'Link onCreateChangelog',
        (changelog, version) => {
          this.hooks.onCreateChangelog.call(changelog, version);
        }
      );
    });
    this.hooks.onCreateRelease.tap('Link onCreateLogParse', release => {
      release.hooks.onCreateLogParse.tap('Link onCreateLogParse', logParse => {
        this.hooks.onCreateLogParse.call(logParse);
      });
    });

    loadEnv();
  }

  /**
   * Load the .autorc from the file system, set up defaults, combine with CLI args
   * load the extends property, load the plugins and start the git remote interface.
   */
  async loadConfig() {
    const configLoader = new Config(this.logger);
    const config = this.hooks.modifyConfig.call({
      ...(await configLoader.loadConfig(this.options)),
      baseBranch: this.baseBranch
    });

    this.logger.verbose.success('Loaded `auto` with config:', config);

    this.config = config;
    this.labels = config.labels;
    this.semVerLabels = getVersionMap(config.labels);
    this.loadPlugins(config);
    this.hooks.beforeRun.call(config);

    const repository = await this.getRepo(config);
    const token =
      repository && repository.token ? repository.token : process.env.GH_TOKEN;

    if (!token || token === 'undefined') {
      this.logger.log.error(
        'No GitHub was found. Make sure it is available on process.env.GH_TOKEN.'
      );
      throw new Error('GitHub token not found!');
    }

    const githubOptions = {
      owner: config.owner,
      repo: config.repo,
      ...repository,
      token,
      baseUrl: config.githubApi || 'https://api.github.com',
      graphqlBaseUrl:
        config.githubGraphqlApi || config.githubApi || 'https://api.github.com'
    };

    this.git = this.startGit(githubOptions as IGitOptions);
    this.release = new Release(this.git, config, this.logger);

    this.hooks.onCreateRelease.call(this.release);
  }

  /**
   * Interactive prompt for initializing an .autorc
   */
  async init(options: IInitOptions = {}) {
    await init(options, this.logger);
  }

  /**
   * Create all of the user's labels on the git remote if the don't already exist
   *
   * @param options Options for the createLabels functionality
   */
  async createLabels(options: ICreateLabelsOptions = {}) {
    if (!this.release || !this.labels) {
      throw this.createErrorMessage();
    }

    await this.release.addLabelsToProject(this.labels, options);
  }

  /**
   * Get the labels on a specific PR. Defaults to the labels of the last merged PR
   *
   * @param options Options for the createLabels functionality
   */
  async label({ pr }: ILabelOptions = {}) {
    if (!this.git) {
      throw this.createErrorMessage();
    }

    this.logger.verbose.info("Using command: 'label'");
    let labels: string[] = [];

    if (!pr) {
      const pulls = await this.git.getPullRequests({
        state: 'closed'
      });
      const lastMerged = pulls
        .sort(
          (a, b) =>
            new Date(b.merged_at).getTime() - new Date(a.merged_at).getTime()
        )
        .find(pull => !!pull.merged_at);

      if (lastMerged) {
        labels = lastMerged.labels.map(label => label.name);
      }
    } else {
      labels = await this.git.getLabels(pr);
    }

    if (labels.length) {
      console.log(labels.join('\n'));
    }
  }

  /**
   * Create a status on a PR.
   *
   * @param options Options for the pr status functionality
   */
  async prStatus({ dryRun, pr, url, ...options }: IPRStatusOptions) {
    if (!this.git) {
      throw this.createErrorMessage();
    }

    let { sha } = options;
    let prNumber: number | undefined;

    try {
      prNumber = this.getPrNumber('pr', pr);
    } catch (error) {
      // default to sha if no PR found
    }

    this.logger.verbose.info("Using command: 'pr-status'");

    if (!sha && prNumber) {
      this.logger.verbose.info('Getting commit SHA from PR.');
      const res = await this.git.getPullRequest(prNumber);
      sha = res.data.head.sha;
    } else if (!sha) {
      this.logger.verbose.info('No PR found, getting commit SHA from HEAD.');
      sha = await this.git.getSha();
    }

    this.logger.verbose.info('Found PR SHA:', sha);

    // tslint:disable-next-line variable-name
    const target_url = url;

    if (!dryRun) {
      try {
        await this.git.createStatus({
          ...options,
          sha,
          target_url
        });
      } catch (error) {
        throw new Error(
          `Failed to post status to Pull Request with error code ${
            error.status
          }`
        );
      }

      this.logger.log.success('Posted status to Pull Request.');
    } else {
      this.logger.verbose.info('`pr` dry run complete.');
    }

    this.logger.verbose.success('Finished `pr` command');
  }

  /**
   * Check that a PR has a SEMVER label. Set a success status on the PR.
   *
   * @param options Options for the pr check functionality
   */
  async prCheck({ dryRun, pr, url, ...options }: IPRCheckOptions) {
    if (!this.git || !this.release || !this.semVerLabels) {
      throw this.createErrorMessage();
    }

    this.logger.verbose.info(`Using command: 'pr-check' for '${url}'`);

    // tslint:disable-next-line variable-name
    const target_url = url;
    const prNumber = this.getPrNumber('prCheck', pr);
    let msg;
    let sha;

    try {
      const res = await this.git.getPullRequest(prNumber);
      sha = res.data.head.sha;

      const labels = await this.git.getLabels(prNumber);
      const labelTexts = [...this.semVerLabels.values()];
      const releaseTag = labels.find(l => l === 'release');

      const skipReleaseTag = labels.find(
        l =>
          !!this.release && this.release.options.skipReleaseLabels.includes(l)
      );
      const semverTag = labels.find(
        l =>
          labelTexts.includes(l) &&
          !!this.release &&
          !this.release.options.skipReleaseLabels.includes(l) &&
          l !== 'release'
      );

      if (semverTag === undefined && !skipReleaseTag) {
        throw new Error('No semver label!');
      }

      this.logger.log.success(
        `PR is using label: ${semverTag || skipReleaseTag}`
      );

      let description;

      if (skipReleaseTag) {
        description = 'PR will not create a release';
      } else if (releaseTag) {
        description = `PR will create release once merged - ${semverTag}`;
      } else {
        description = `CI - ${semverTag}`;
      }

      msg = {
        description,
        state: 'success'
      };
    } catch (error) {
      msg = {
        description: error.message,
        state: 'error'
      };
    }

    this.logger.verbose.info('Posting status to GitHub\n', msg);

    if (!dryRun) {
      try {
        await this.git.createStatus({
          ...options,
          ...msg,
          target_url,
          sha
        } as IPRInfo);

        this.logger.log.success('Posted status to Pull Request.');
      } catch (error) {
        throw new Error(
          `Failed to post status to Pull Request with error code ${
            error.status
          }`
        );
      }
    } else {
      this.logger.verbose.info('`pr-check` dry run complete.');
    }

    this.logger.verbose.success('Finished `pr-check` command');
  }

  /**
   * Comment on a PR. Only one comment will be present on the PR, Older comments are removed.
   * You can use the "context" option to multiple comments on a PR.
   *
   * @param options Options for the comment functionality
   */
  async comment(options: ICommentOptions) {
    const {
      message,
      pr,
      context = 'default',
      dryRun,
      delete: deleteFlag
    } = options;
    if (!this.git) {
      throw this.createErrorMessage();
    }

    this.logger.verbose.info("Using command: 'comment'");
    const prNumber = this.getPrNumber('comment', pr);

    if (dryRun) {
      if (deleteFlag) {
        this.logger.log.info(
          `Would have deleted comment on ${prNumber} under "${context}" context`
        );
      } else {
        this.logger.log.info(
          `Would have commented on ${prNumber} under "${context}" context:\n\n${message}`
        );
      }
    } else {
      if (deleteFlag) {
        await this.git.deleteComment(prNumber, context);
      }

      if (message) {
        await this.git.createComment(message, prNumber, context);
        this.logger.log.success(`Commented on PR #${pr}`);
      }
    }
  }

  /**
   * Update the body of a PR with a message. Only one message will be present in the PR,
   * Older messages are removed. You can use the "context" option to multiple message
   * in a PR body.
   *
   * @param options Options
   */
  async prBody(options: ICommentOptions) {
    const {
      message,
      pr,
      context = 'default',
      dryRun,
      delete: deleteFlag
    } = options;

    if (!this.git) {
      throw this.createErrorMessage();
    }

    this.logger.verbose.info("Using command: 'pr-body'");
    const prNumber = this.getPrNumber('pr-body', pr);

    if (dryRun) {
      if (deleteFlag) {
        this.logger.log.info(
          `Would have deleted PR body on ${prNumber} under "${context}" context`
        );
      } else {
        this.logger.log.info(
          `Would have appended to PR body on ${prNumber} under "${context}" context:\n\n${message}`
        );
      }
    } else {
      if (deleteFlag) {
        await this.git.addToPrBody('', prNumber, context);
      }

      if (message) {
        await this.git.addToPrBody(message, prNumber, context);
      }

      this.logger.log.success(`Updated body on PR #${prNumber}`);
    }
  }

  /**
   * Calculate the version bump for the current state of the repository.
   */
  async version() {
    this.logger.verbose.info("Using command: 'version'");
    const bump = await this.getVersion();
    console.log(bump);
  }

  /**
   * Calculate the the changelog and commit it.
   */
  async changelog(options?: IChangelogOptions) {
    this.logger.verbose.info("Using command: 'changelog'");
    await this.makeChangelog(options);
  }

  /**
   * Make a release to the git remote with the changes.
   */
  async runRelease(options: IReleaseOptions = {}) {
    this.logger.verbose.info("Using command: 'release'");
    await this.makeRelease(options);
  }

  async canary(options: ICanaryOptions = {}) {
    if (!this.git || !this.release) {
      throw this.createErrorMessage();
    }

    // SailEnv falls back to commit SHA
    let pr: string | undefined;
    let build: string | undefined;

    if ('pr' in env && 'build' in env) {
      ({ pr } = env);
      ({ build } = env);
    } else if ('pr' in env && 'commit' in env) {
      ({ pr } = env);
      build = env.commit;
    }

    pr = options.pr ? String(options.pr) : pr;
    build = options.build ? String(options.build) : build;

    const head = await this.release.getCommitsInRelease('HEAD^');
    const labels = head.map(commit => commit.labels);
    const version =
      calculateSemVerBump(labels, this.semVerLabels!, this.config) ||
      SEMVER.patch;
    let canaryVersion = '';

    if (pr) {
      canaryVersion = `${canaryVersion}.${pr}`;
    }

    if (build) {
      canaryVersion = `${canaryVersion}.${build}`;
    }

    if (!('isPr' in env)) {
      canaryVersion = `${canaryVersion}.${await this.git.getSha(true)}`;
    }

    let newVersion = '';

    if (options.dryRun) {
      this.logger.log.warn(
        `Published canary identifier would be: "-canary${canaryVersion}"`
      );
    } else {
      this.logger.verbose.info('Calling canary hook');
      const result = await this.hooks.canary.promise(version, canaryVersion);

      if (typeof result === 'object') {
        this.logger.log.warn(result.error);
        return;
      }

      newVersion = result;
      const message = options.message || 'Published PR with canary version: %v';

      if (message !== 'false' && pr) {
        await this.prBody({
          pr: Number(pr),
          message: message.replace(
            '%v',
            !newVersion || newVersion.includes('\n')
              ? newVersion
              : `\`${newVersion}\``
          ),
          context: 'canary-version'
        });
      }

      this.logger.log.success(
        `Published canary version${newVersion ? `: ${newVersion}` : ''}`
      );
    }

    const latestTag = await this.git.getLatestTagInBranch();
    const commitsInRelease = await this.release.getCommits(latestTag);
    return { newVersion, commitsInRelease };
  }

  /**
   * Run the full workflow.
   *
   * 1. Calculate version
   * 2. Make changelog
   * 3. Publish code
   * 4. Create a release
   */
  async shipit(options: IShipItOptions = {}) {
    if (!this.git || !this.release) {
      throw this.createErrorMessage();
    }

    this.logger.verbose.info("Using command: 'shipit'");
    this.hooks.beforeShipIt.call();

    // env-ci sets branch to target branch (ex: master) in some CI services.
    // so we should make sure we aren't in a PR just to be safe
    const isPR = 'isPr' in env && env.isPr;
    const isBaseBranch =
      !isPR && 'branch' in env && env.branch === this.baseBranch;
    const publishInfo = isBaseBranch
      ? await this.publishLatest(options)
      : await this.canary(options);

    if (!publishInfo) {
      return;
    }

    const { newVersion, commitsInRelease } = publishInfo;
    await this.hooks.afterShipIt.promise(newVersion, commitsInRelease);
  }

  async getCurrentVersion(lastRelease: string) {
    this.hooks.getPreviousVersion.tap('None', () => {
      this.logger.veryVerbose.info(
        'No previous release found, using 0.0.0 as previous version.'
      );
      return this.prefixRelease('0.0.0');
    });

    const lastVersion = await this.hooks.getPreviousVersion.promise(
      this.prefixRelease
    );

    if (
      parse(lastRelease) &&
      parse(lastVersion) &&
      gt(lastRelease, lastVersion)
    ) {
      this.logger.veryVerbose.info('Using latest release as previous version');
      return lastRelease;
    }

    return lastVersion;
  }

  private async publishLatest(options: IShipItOptions) {
    if (!this.git || !this.release) {
      throw this.createErrorMessage();
    }

    const version = await this.getVersion();

    if (version === '') {
      this.logger.log.info('No version published.');
      return;
    }

    const lastRelease = await this.git.getLatestRelease();
    const commitsInRelease = await this.release.getCommitsInRelease(
      lastRelease
    );

    await this.makeChangelog(options);

    if (!options.dryRun) {
      this.logger.verbose.info('Calling version hook');
      await this.hooks.version.promise(version);
      this.logger.verbose.info('Calling after version hook');
      await this.hooks.afterVersion.promise();
      this.logger.verbose.info('Calling publish hook');
      await this.hooks.publish.promise(version);
      this.logger.verbose.info('Calling after publish hook');
      await this.hooks.afterPublish.promise();
    }

    const newVersion = await this.makeRelease(options);

    if (options.dryRun) {
      this.logger.log.warn(
        "The version reported in the line above hasn't been incremented during `dry-run`"
      );

      const current = await this.getCurrentVersion(lastRelease);

      if (parse(current)) {
        this.logger.log.warn(
          `Published version would be: ${inc(current, version as ReleaseType)}`
        );
      }
    }

    return { newVersion, commitsInRelease };
  }

  private getPrNumber(command: string, pr?: number) {
    const envPr = 'pr' in env && Number(env.pr);
    const prNumber = pr || envPr;

    if (!prNumber) {
      throw new Error(
        `Could not detect PR number. ${command} must be run from either a PR or have the PR number supllied via the --pr flag.`
      );
    }

    return prNumber;
  }

  private startGit(gitOptions: IGitOptions) {
    if (!gitOptions.owner || !gitOptions.repo || !gitOptions.token) {
      throw new Error('Must set owner, repo, and GitHub token.');
    }

    this.logger.verbose.info('Options contain repo information.');

    // So that --verbose can be used on public CIs
    const tokenlessArgs = {
      ...gitOptions,
      token: `[Token starting with ${gitOptions.token.substring(0, 4)}]`
    };

    this.logger.verbose.info('Initializing GitHub API with:\n', tokenlessArgs);
    return new Git(
      {
        owner: gitOptions.owner,
        repo: gitOptions.repo,
        token: gitOptions.token,
        baseUrl: gitOptions.baseUrl,
        graphqlBaseUrl: gitOptions.graphqlBaseUrl
      },
      this.logger
    );
  }

  private async getVersion() {
    if (!this.git || !this.release) {
      throw this.createErrorMessage();
    }

    const lastRelease = await this.git.getLatestRelease();
    const bump = await this.release.getSemverBump(lastRelease);
    this.versionBump = bump;

    return bump;
  }

  private async makeChangelog({
    dryRun,
    from,
    to,
    message
  }: IChangelogOptions = {}) {
    if (!this.release || !this.git) {
      throw this.createErrorMessage();
    }

    await this.setGitUser();

    const lastRelease = from || (await this.git.getLatestRelease());
    const releaseNotes = await this.release.generateReleaseNotes(
      lastRelease,
      to || undefined,
      this.versionBump
    );

    this.logger.log.info('New Release Notes\n', releaseNotes);

    if (dryRun) {
      this.logger.verbose.info('`changelog` dry run complete.');
      return;
    }

    const currentVersion = await this.getCurrentVersion(lastRelease);

    await this.release.addToChangelog(
      releaseNotes,
      lastRelease,
      currentVersion,
      message
    );
  }

  private async makeRelease({ dryRun, useVersion }: IReleaseOptions = {}) {
    if (!this.release || !this.git) {
      throw this.createErrorMessage();
    }

    let lastRelease = await this.git.getLatestRelease();

    // Find base commit or latest release to generate the changelog to HEAD (new tag)
    this.logger.veryVerbose.info(`Using ${lastRelease} as previous release.`);

    if (lastRelease.match(/^\d+\.\d+\.\d+/)) {
      lastRelease = this.prefixRelease(lastRelease);
    }

    this.logger.log.info('Last used release:', lastRelease);

    const commitsInRelease = await this.release.getCommitsInRelease(
      lastRelease
    );
    const releaseNotes = await this.release.generateReleaseNotes(
      lastRelease,
      undefined,
      this.versionBump
    );

    this.logger.log.info(`Using release notes:\n${releaseNotes}`);

    const rawVersion =
      useVersion ||
      (await this.getCurrentVersion(lastRelease)) ||
      (await this.git.getLatestTagInBranch());

    if (!rawVersion) {
      this.logger.log.error('Could not calculate next version from last tag.');
      return;
    }

    const newVersion = parse(rawVersion)
      ? this.prefixRelease(rawVersion)
      : rawVersion;

<<<<<<< HEAD
    if (!dryRun && parse(lastRelease) && eq(newVersion, lastRelease)) {
=======
    if (
      !dryRun &&
      parse(newVersion) &&
      parse(lastRelease) &&
      eq(newVersion, lastRelease)
    ) {
>>>>>>> 1c804992
      this.logger.log.warn(
        `Nothing released to Github. Version to be released is the same as the latest release on Github: ${newVersion}`
      );
      return;
    }

    let release: Response<ReposCreateReleaseResponse> | undefined;

    if (!dryRun) {
      this.logger.log.info(`Releasing ${newVersion} to GitHub.`);
      release = await this.git.publish(releaseNotes, newVersion);
    } else {
      this.logger.log.info(
        `Would have released (unless ran with "shipit"): ${newVersion}`
      );
    }

    await this.hooks.afterRelease.promise({
      lastRelease,
      newVersion,
      commits: commitsInRelease,
      releaseNotes,
      response: release
    });

    return newVersion;
  }

  private readonly prefixRelease = (release: string) => {
    if (!this.release) {
      throw this.createErrorMessage();
    }

    return this.release.options.noVersionPrefix || release.startsWith('v')
      ? release
      : `v${release}`;
  };

  private createErrorMessage() {
    return new Error(
      `Auto is not initialized! Make sure the have run Auto.loadConfig`
    );
  }

  /**
   * Set the git user to make releases and commit with.
   */
  private async setGitUser() {
    try {
      // If these values are not set git config will exit with an error
      await execPromise('git', ['config', 'user.email']);
      await execPromise('git', ['config', 'user.name']);
    } catch (error) {
      this.logger.verbose.warn(
        'Could not find git user or email configured in environment'
      );

      if (!env.isCi) {
        this.logger.log.note(
          `Detected local environment, will not set git user. This happens automatically in a CI environment.

If a command fails manually run:

  - git config user.email your@email.com
  - git config user.name "Your Name"`
        );
        return;
      }

      if (!this.release) {
        return;
      }

      let { email, name } = this.release.options;
      this.logger.verbose.warn(
        `Got author from options: email: ${email}, name ${name}`
      );
      const packageAuthor = await this.hooks.getAuthor.promise();
      this.logger.verbose.warn(
        `Got author: ${JSON.stringify(packageAuthor, undefined, 2)}`
      );

      email = !email && packageAuthor ? packageAuthor.email : email;
      name = !name && packageAuthor ? packageAuthor.name : name;

      if (email) {
        await execPromise('git', ['config', 'user.email', `"${email}"`]);
        this.logger.verbose.warn(`Set git email to ${email}`);
      }

      if (name) {
        await execPromise('git', ['config', 'user.name', `"${name}"`]);
        this.logger.verbose.warn(`Set git name to ${name}`);
      }
    }
  }

  private async getRepo(config: IAutoConfig) {
    if (config.owner && config.repo) {
      return config as IRepository;
    }

    return this.hooks.getRepository.promise();
  }

  /**
   * Apply all of the plugins in the config.
   */
  private loadPlugins(config: IAutoConfig) {
    const pluginsPaths = config.plugins || ['npm'];

    pluginsPaths
      .map(plugin =>
        typeof plugin === 'string' ? ([plugin, {}] as [string, any]) : plugin
      )
      .map(plugin => loadPlugin(plugin, this.logger))
      .filter((plugin): plugin is IPlugin => !!plugin)
      .forEach(plugin => {
        this.logger.verbose.info(`Using ${plugin.name} Plugin...`);
        plugin.apply(this);
      });
  }
}

// Plugin Utils

export * from './auto-args';
export { ILogger } from './utils/logger';
export { IPlugin } from './utils/load-plugins';
export { default as Auto } from './auto';
export { default as SEMVER } from './semver';
export { default as execPromise } from './utils/exec-promise';
export { VersionLabel } from './release';<|MERGE_RESOLUTION|>--- conflicted
+++ resolved
@@ -825,16 +825,12 @@
       ? this.prefixRelease(rawVersion)
       : rawVersion;
 
-<<<<<<< HEAD
-    if (!dryRun && parse(lastRelease) && eq(newVersion, lastRelease)) {
-=======
     if (
       !dryRun &&
       parse(newVersion) &&
       parse(lastRelease) &&
       eq(newVersion, lastRelease)
     ) {
->>>>>>> 1c804992
       this.logger.log.warn(
         `Nothing released to Github. Version to be released is the same as the latest release on Github: ${newVersion}`
       );
