--- conflicted
+++ resolved
@@ -1,11 +1,6 @@
 {
-<<<<<<< HEAD
-  "name": "@intuit-auto/core",
+  "name": "@auto-it/core",
   "version": "6.5.1",
-=======
-  "name": "@auto-it/core",
-  "version": "6.5.0",
->>>>>>> f65ea64b
   "description": "Node API for using auto.",
   "main": "dist/auto.js",
   "author": {
